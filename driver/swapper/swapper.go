package swapper

<<<<<<< HEAD
import (
	"github.com/republicprotocol/renex-swapper-go/adapter/config"
	guardianAdapter "github.com/republicprotocol/renex-swapper-go/adapter/guardian"
	"github.com/republicprotocol/renex-swapper-go/adapter/http"
	"github.com/republicprotocol/renex-swapper-go/adapter/keystore"
	renexAdapter "github.com/republicprotocol/renex-swapper-go/adapter/renex"
	stateAdapter "github.com/republicprotocol/renex-swapper-go/adapter/state"
	"github.com/republicprotocol/renex-swapper-go/domain/token"
	loggerDriver "github.com/republicprotocol/renex-swapper-go/driver/logger"
	"github.com/republicprotocol/renex-swapper-go/driver/network"
	storeDriver "github.com/republicprotocol/renex-swapper-go/driver/store"
	"github.com/republicprotocol/renex-swapper-go/service/guardian"
	"github.com/republicprotocol/renex-swapper-go/service/renex"
	"github.com/republicprotocol/renex-swapper-go/service/state"
)

type Swapper interface {
	Http(port int64)
	Withdraw(string, string, string, string) error
=======
type Swapper interface {
	Http(port int64)
	Withdraw(tk, to string, value, fee float64) error
>>>>>>> 82cf335d
}

type swapper struct {
	httpAdapter  http.Adapter
	renexSwapper renex.RenEx
	guardian     guardian.Guardian
	conf         config.Config
	keys         keystore.Keystore
}

func NewSwapper(conf config.Config, keys keystore.Keystore) Swapper {
	db, err := storeDriver.NewLevelDB(conf.HomeDir + "/db")
	if err != nil {
		panic(err)
	}
	logger := loggerDriver.NewStdOut()
	state := state.NewState(stateAdapter.New(db, logger))
	ingressNet := network.NewIngress(conf.RenEx.Ingress, keys.GetKey(token.ETH).(keystore.EthereumKey))
	binder, err := renexAdapter.NewBinder(conf, logger)
	if err != nil {
		panic(err)
	}
	renexSwapper := renex.NewRenEx(renexAdapter.New(conf, keys, ingressNet, state, logger, binder))
	return &swapper{
		httpAdapter:  http.NewAdapter(conf, keys, renexSwapper),
		renexSwapper: renexSwapper,
		guardian:     guardian.NewGuardian(guardianAdapter.New(conf, keys, state, logger)),
		conf:         conf,
		keys:         keys,
	}
}<|MERGE_RESOLUTION|>--- conflicted
+++ resolved
@@ -1,6 +1,5 @@
 package swapper
 
-<<<<<<< HEAD
 import (
 	"github.com/republicprotocol/renex-swapper-go/adapter/config"
 	guardianAdapter "github.com/republicprotocol/renex-swapper-go/adapter/guardian"
@@ -19,12 +18,7 @@
 
 type Swapper interface {
 	Http(port int64)
-	Withdraw(string, string, string, string) error
-=======
-type Swapper interface {
-	Http(port int64)
 	Withdraw(tk, to string, value, fee float64) error
->>>>>>> 82cf335d
 }
 
 type swapper struct {
