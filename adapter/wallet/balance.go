--- conflicted
+++ resolved
@@ -36,18 +36,12 @@
 	case blockchain.BTC:
 		return wallet.balanceBTC(address)
 	case blockchain.ETH:
-<<<<<<< HEAD
-		return wallet.balanceETH()
+		return wallet.balanceETH(address)
 	case blockchain.WBTC, blockchain.REN, blockchain.TUSD,
 		blockchain.ZRX, blockchain.OMG, blockchain.DGX:
-		return wallet.balanceERC20(token)
-=======
-		return wallet.balanceETH(address)
-	case blockchain.WBTC:
 		return wallet.balanceERC20(token.Name, address)
 	default:
 		return blockchain.Balance{}, blockchain.NewErrUnsupportedToken(token.Name)
->>>>>>> 91295e7e
 	}
 }
 
