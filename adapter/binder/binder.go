package binder

import (
	"encoding/base64"
	"fmt"
	"math/big"

	"github.com/republicprotocol/swapperd/adapter/binder/btc"
	"github.com/republicprotocol/swapperd/adapter/binder/erc20"
	"github.com/republicprotocol/swapperd/adapter/binder/eth"
	"github.com/republicprotocol/swapperd/adapter/wallet"
	"github.com/republicprotocol/swapperd/core/swapper"
	"github.com/republicprotocol/swapperd/foundation/blockchain"
	"github.com/republicprotocol/swapperd/foundation/swap"
	"github.com/sirupsen/logrus"
)

type builder struct {
	wallet.Wallet
	logrus.FieldLogger
}

func NewBuilder(wallet wallet.Wallet, logger logrus.FieldLogger) swapper.ContractBuilder {
	return &builder{
		wallet,
		logger,
	}
}

func (builder *builder) BuildSwapContracts(swap swap.SwapBlob) (swapper.Contract, swapper.Contract, error) {
	native, foreign, err := builder.buildComplementarySwaps(swap)
	if err != nil {
		return nil, nil, err
	}
	nativeBinder, err := builder.buildBinder(native, swap.Password)
	if err != nil {
		return nil, nil, err
	}
	foreignBinder, err := builder.buildBinder(foreign, swap.Password)
	if err != nil {
		return nil, nil, err
	}
	return nativeBinder, foreignBinder, nil
}

func (builder *builder) buildBinder(swap swap.Swap, password string) (swapper.Contract, error) {
	switch swap.Token {
	case blockchain.TokenBTC:
		btcAccount, err := builder.BitcoinAccount(password)
		if err != nil {
			return nil, err
		}
		return btc.NewBTCSwapContractBinder(btcAccount, swap, builder.FieldLogger)
	case blockchain.TokenETH:
		ethAccount, err := builder.EthereumAccount(password)
		if err != nil {
			return nil, err
		}
		return eth.NewETHSwapContractBinder(ethAccount, swap, builder.FieldLogger)
	case blockchain.TokenWBTC:
		ethAccount, err := builder.EthereumAccount(password)
		if err != nil {
			return nil, err
		}
		return erc20.NewERC20SwapContractBinder(ethAccount, swap, builder.FieldLogger)
	default:
		return nil, blockchain.NewErrUnsupportedToken(swap.Token.Name)
	}
}

func (builder *builder) buildComplementarySwaps(blob swap.SwapBlob) (swap.Swap, swap.Swap, error) {
	fundingAddr, spendingAddr, err := builder.calculateAddresses(blob)
	if err != nil {
		return swap.Swap{}, swap.Swap{}, err
	}
	nativeExpiry, foreignExpiry := builder.calculateTimeLocks(blob)

	nativeSwap, err := builder.buildNativeSwap(blob, nativeExpiry, fundingAddr)
	if err != nil {
		return swap.Swap{}, swap.Swap{}, err
	}
	foreignSwap, err := builder.buildForeignSwap(blob, foreignExpiry, spendingAddr)
	if err != nil {
		return swap.Swap{}, swap.Swap{}, err
	}
	return nativeSwap, foreignSwap, nil
}

func (builder *builder) buildNativeSwap(blob swap.SwapBlob, timelock int64, fundingAddress string) (swap.Swap, error) {
	token, err := blockchain.PatchToken(blob.SendToken)
	if err != nil {
		return swap.Swap{}, err
	}
	value, ok := big.NewInt(0).SetString(blob.SendAmount, 10)
	if !ok {
		return swap.Swap{}, fmt.Errorf("corrupted send value: %v", blob.SendAmount)
	}
<<<<<<< HEAD
	secretHash, err := unmarshalSecretHash(blob.SecretHash)
=======

	fee, ok := big.NewInt(0).SetString(swap.SendFee, 10)
	if !ok {
		return foundation.Swap{}, fmt.Errorf("corrupted send fee: %v", swap.SendFee)
	}

	brokerFee := new(big.Int).Div(new(big.Int).Mul(value, big.NewInt(swap.BrokerFee)), big.NewInt(10000))

	secretHash, err := unmarshalSecretHash(swap.SecretHash)
>>>>>>> 40b5f682
	if err != nil {
		return swap.Swap{}, err
	}
<<<<<<< HEAD
	return swap.Swap{
		ID:              blob.ID,
=======

	return foundation.Swap{
		ID:              swap.ID,
>>>>>>> 40b5f682
		Token:           token,
		Value:           value,
		Fee:             fee,
		SecretHash:      secretHash,
		TimeLock:        blob.TimeLock,
		SpendingAddress: blob.SendTo,
		FundingAddress:  fundingAddress,
		BrokerAddress:   swap.BrokerSendTokenAddr,
		BrokerFee:       brokerFee,
	}, nil
}

func (builder *builder) buildForeignSwap(blob swap.SwapBlob, timelock int64, spendingAddress string) (swap.Swap, error) {
	token, err := blockchain.PatchToken(blob.ReceiveToken)
	if err != nil {
		return swap.Swap{}, err
	}

	value, ok := big.NewInt(0).SetString(blob.ReceiveAmount, 10)
	if !ok {
<<<<<<< HEAD
		return swap.Swap{}, fmt.Errorf("corrupted send value: %v", blob.ReceiveAmount)
	}

	secretHash, err := unmarshalSecretHash(blob.SecretHash)
=======
		return foundation.Swap{}, fmt.Errorf("corrupted receive value: %v", swap.ReceiveAmount)
	}

	fee, ok := big.NewInt(0).SetString(swap.ReceiveFee, 10)
	if !ok {
		return foundation.Swap{}, fmt.Errorf("corrupted receive fee: %v", swap.ReceiveFee)
	}

	brokerFee := new(big.Int).Div(new(big.Int).Mul(value, big.NewInt(swap.BrokerFee)), big.NewInt(10000))

	secretHash, err := unmarshalSecretHash(swap.SecretHash)
>>>>>>> 40b5f682
	if err != nil {
		return swap.Swap{}, err
	}

	return swap.Swap{
		ID:              blob.ID,
		Token:           token,
		Value:           value,
		Fee:             fee,
		SecretHash:      secretHash,
		TimeLock:        blob.TimeLock,
		SpendingAddress: spendingAddress,
<<<<<<< HEAD
		FundingAddress:  blob.ReceiveFrom,
=======
		FundingAddress:  swap.ReceiveFrom,
		BrokerAddress:   swap.BrokerReceiveTokenAddr,
		BrokerFee:       brokerFee,
>>>>>>> 40b5f682
	}, nil
}

func (builder *builder) calculateTimeLocks(swap swap.SwapBlob) (native, foreign int64) {
	if swap.ShouldInitiateFirst {
		native = swap.TimeLock
		foreign = swap.TimeLock - 24*60*60
		return
	}
	native = swap.TimeLock - 24*60*60
	foreign = swap.TimeLock
	return
}

func (builder *builder) calculateAddresses(swap swap.SwapBlob) (string, string, error) {
	sendToken, err := blockchain.PatchToken(swap.SendToken)
	if err != nil {
		return "", "", err
	}

	receiveToken, err := blockchain.PatchToken(swap.ReceiveToken)
	if err != nil {
		return "", "", err
	}

	ethAccount, err := builder.EthereumAccount(swap.Password)
	if err != nil {
		return "", "", err
	}

	btcAccount, err := builder.BitcoinAccount(swap.Password)
	if err != nil {
		return "", "", err
	}

	ethAddress := ethAccount.Address()
	btcAddress, err := btcAccount.Address()
	if err != nil {
		return "", "", err
	}

	if sendToken.Blockchain == blockchain.Ethereum && receiveToken.Blockchain == blockchain.Bitcoin {
		return ethAddress.String(), btcAddress.EncodeAddress(), nil
	}

	if sendToken.Blockchain == blockchain.Bitcoin && receiveToken.Blockchain == blockchain.Ethereum {
		return btcAddress.EncodeAddress(), ethAddress.String(), nil
	}

	if sendToken.Blockchain == blockchain.Ethereum && receiveToken.Blockchain == blockchain.Ethereum {
		return ethAddress.String(), ethAddress.String(), nil
	}

	return "", "", fmt.Errorf("unsupported blockchain pairing: %s <=> %s", sendToken.Blockchain, receiveToken.Blockchain)
}

func unmarshalSecretHash(secretHash string) ([32]byte, error) {
	hashBytes, err := base64.StdEncoding.DecodeString(secretHash)
	if err != nil {
		return [32]byte{}, err
	}

	if len(hashBytes) != 32 {
		return [32]byte{}, fmt.Errorf("invalid secret hash")
	}

	hash32 := [32]byte{}
	copy(hash32[:], hashBytes)
	return hash32, nil
}<|MERGE_RESOLUTION|>--- conflicted
+++ resolved
@@ -95,30 +95,21 @@
 	if !ok {
 		return swap.Swap{}, fmt.Errorf("corrupted send value: %v", blob.SendAmount)
 	}
-<<<<<<< HEAD
+
+	fee, ok := big.NewInt(0).SetString(blob.SendFee, 10)
+	if !ok {
+		return swap.Swap{}, fmt.Errorf("corrupted send fee: %v", blob.SendFee)
+	}
+
+	brokerFee := new(big.Int).Div(new(big.Int).Mul(value, big.NewInt(blob.BrokerFee)), big.NewInt(10000))
+
 	secretHash, err := unmarshalSecretHash(blob.SecretHash)
-=======
-
-	fee, ok := big.NewInt(0).SetString(swap.SendFee, 10)
-	if !ok {
-		return foundation.Swap{}, fmt.Errorf("corrupted send fee: %v", swap.SendFee)
-	}
-
-	brokerFee := new(big.Int).Div(new(big.Int).Mul(value, big.NewInt(swap.BrokerFee)), big.NewInt(10000))
-
-	secretHash, err := unmarshalSecretHash(swap.SecretHash)
->>>>>>> 40b5f682
-	if err != nil {
-		return swap.Swap{}, err
-	}
-<<<<<<< HEAD
+	if err != nil {
+		return swap.Swap{}, err
+	}
+
 	return swap.Swap{
 		ID:              blob.ID,
-=======
-
-	return foundation.Swap{
-		ID:              swap.ID,
->>>>>>> 40b5f682
 		Token:           token,
 		Value:           value,
 		Fee:             fee,
@@ -126,7 +117,7 @@
 		TimeLock:        blob.TimeLock,
 		SpendingAddress: blob.SendTo,
 		FundingAddress:  fundingAddress,
-		BrokerAddress:   swap.BrokerSendTokenAddr,
+		BrokerAddress:   blob.BrokerSendTokenAddr,
 		BrokerFee:       brokerFee,
 	}, nil
 }
@@ -139,24 +130,17 @@
 
 	value, ok := big.NewInt(0).SetString(blob.ReceiveAmount, 10)
 	if !ok {
-<<<<<<< HEAD
-		return swap.Swap{}, fmt.Errorf("corrupted send value: %v", blob.ReceiveAmount)
-	}
+		return swap.Swap{}, fmt.Errorf("corrupted receive value: %v", blob.ReceiveAmount)
+	}
+
+	fee, ok := big.NewInt(0).SetString(blob.ReceiveFee, 10)
+	if !ok {
+		return swap.Swap{}, fmt.Errorf("corrupted receive fee: %v", blob.ReceiveFee)
+	}
+
+	brokerFee := new(big.Int).Div(new(big.Int).Mul(value, big.NewInt(blob.BrokerFee)), big.NewInt(10000))
 
 	secretHash, err := unmarshalSecretHash(blob.SecretHash)
-=======
-		return foundation.Swap{}, fmt.Errorf("corrupted receive value: %v", swap.ReceiveAmount)
-	}
-
-	fee, ok := big.NewInt(0).SetString(swap.ReceiveFee, 10)
-	if !ok {
-		return foundation.Swap{}, fmt.Errorf("corrupted receive fee: %v", swap.ReceiveFee)
-	}
-
-	brokerFee := new(big.Int).Div(new(big.Int).Mul(value, big.NewInt(swap.BrokerFee)), big.NewInt(10000))
-
-	secretHash, err := unmarshalSecretHash(swap.SecretHash)
->>>>>>> 40b5f682
 	if err != nil {
 		return swap.Swap{}, err
 	}
@@ -169,13 +153,9 @@
 		SecretHash:      secretHash,
 		TimeLock:        blob.TimeLock,
 		SpendingAddress: spendingAddress,
-<<<<<<< HEAD
 		FundingAddress:  blob.ReceiveFrom,
-=======
-		FundingAddress:  swap.ReceiveFrom,
-		BrokerAddress:   swap.BrokerReceiveTokenAddr,
+		BrokerAddress:   blob.BrokerReceiveTokenAddr,
 		BrokerFee:       brokerFee,
->>>>>>> 40b5f682
 	}, nil
 }
 
