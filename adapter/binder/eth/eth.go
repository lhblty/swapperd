package eth

import (
	"context"
	"encoding/base64"
	"fmt"
	"math/big"
	"time"

	"github.com/ethereum/go-ethereum/accounts/abi/bind"
	"github.com/ethereum/go-ethereum/common"
	"github.com/ethereum/go-ethereum/core/types"
	"github.com/republicprotocol/beth-go"
	"github.com/republicprotocol/swapperd/core/swapper"
	"github.com/republicprotocol/swapperd/foundation/swap"
	"github.com/sirupsen/logrus"
)

type ethSwapContractBinder struct {
	id      [32]byte
	account beth.Account
	swap    swap.Swap
	logger  logrus.FieldLogger
	binder  *SwapperdEth
}

// NewETHSwapContractBinder returns a new Ethereum RequestAtom instance
<<<<<<< HEAD
func NewETHSwapContractBinder(account beth.Account, swap swap.Swap, logger logrus.FieldLogger) (swapper.Contract, error) {
	swapperAddr, err := account.ReadAddress(fmt.Sprintf("Swapperd%s", swap.Token.Name))
=======
func NewETHSwapContractBinder(account beth.Account, swap foundation.Swap, logger logrus.FieldLogger) (swapper.Contract, error) {
	swapperAddr, err := account.ReadAddress("SwapperdETH")
>>>>>>> 40b5f682
	if err != nil {
		return nil, err
	}

	contract, err := NewSwapperdEth(swapperAddr, bind.ContractBackend(account.EthClient()))
	if err != nil {
		return nil, err
	}

	id, err := contract.SwapID(&bind.CallOpts{}, swap.SecretHash, big.NewInt(swap.TimeLock))
	if err != nil {
		return nil, err
	}

	fields := logrus.Fields{}
	fields["SwapID"] = swap.ID
	fields["ContractID"] = base64.StdEncoding.EncodeToString(id[:])
	fields["Token"] = swap.Token.Name
	logger = logger.WithFields(fields)

	logger.Info(swap.ID, fmt.Sprintf("Ethereum Atomic Swap ID: %s", base64.StdEncoding.EncodeToString(id[:])))
	return &ethSwapContractBinder{
		account: account,
		binder:  contract,
		logger:  logger,
		swap:    swap,
		id:      id,
	}, nil
}

// Initiate a new Atom swap by calling a function on ethereum
func (atom *ethSwapContractBinder) Initiate() error {
	atom.logger.Info("Initiating")

	ctx, cancel := context.WithTimeout(context.Background(), 10*time.Minute)
	defer cancel()

	// Initiate the Atomic Swap
	if err := atom.account.Transact(
		ctx,
		func() bool {
			initiatable, err := atom.binder.Initiatable(&bind.CallOpts{}, atom.id)
			if err != nil {
				return false
			}
			return initiatable
		},
		func(tops *bind.TransactOpts) (*types.Transaction, error) {
			tops.GasPrice = atom.swap.Fee
			tops.Value = atom.swap.Value.Add(atom.swap.Value, atom.swap.BrokerFee)
			tx, err := atom.binder.Initiate(tops, atom.id, common.HexToAddress(atom.swap.SpendingAddress), common.HexToAddress(atom.swap.BrokerAddress), atom.swap.BrokerFee, atom.swap.SecretHash, big.NewInt(atom.swap.TimeLock))
			if err != nil {
				return tx, err
			}
			tops.Value = big.NewInt(0)
			msg, _ := atom.account.FormatTransactionView("Initiated the atomic swap", tx.Hash().String())
			atom.logger.Info(msg)
			return tx, nil
		},
		func() bool {
			initiatable, err := atom.binder.Initiatable(&bind.CallOpts{}, atom.id)
			if err != nil {
				return false
			}
			return !initiatable
		},
		1,
	); err != nil && err != beth.ErrPreConditionCheckFailed {
		return err
	}
	return nil
}

// Refund an Atom swap by calling a function on ethereum
func (atom *ethSwapContractBinder) Refund() error {
	atom.logger.Info("Refunding the atomic swap")

	ctx, cancel := context.WithTimeout(context.Background(), 10*time.Minute)
	defer cancel()

	if err := atom.account.Transact(
		ctx,
		func() bool {
			refundable, err := atom.binder.Refundable(&bind.CallOpts{}, atom.id)
			if err != nil {
				return false
			}
			return refundable
		},
		func(tops *bind.TransactOpts) (*types.Transaction, error) {
			tops.GasPrice = atom.swap.Fee
			tx, err := atom.binder.Refund(tops, atom.id)
			if err != nil {
				return nil, err
			}
			msg, _ := atom.account.FormatTransactionView("Refunded the atomic swap", tx.Hash().String())
			atom.logger.Info(msg)
			return tx, nil
		},
		func() bool {
			refundable, err := atom.binder.Refundable(&bind.CallOpts{}, atom.id)
			if err != nil {
				return false
			}
			return !refundable
		},
		1,
	); err != nil && err != beth.ErrPreConditionCheckFailed {
		return err
	}
	return nil
}

// AuditSecret audits the secret of an Atom swap by calling a function on ethereum
func (atom *ethSwapContractBinder) AuditSecret() ([32]byte, error) {
	for {
		atom.logger.Info("Auditing secret on ethereum blockchain")
		redeemable, err := atom.binder.Redeemable(&bind.CallOpts{}, atom.id)
		if err != nil {
			atom.logger.Error(err)
			return [32]byte{}, err
		}
		if !redeemable {
			break
		}
		if time.Now().Unix() > atom.swap.TimeLock {
			atom.logger.Error(fmt.Errorf("Timed Out"))
			return [32]byte{}, fmt.Errorf("Timed Out")
		}
		time.Sleep(15 * time.Second)
	}
	secret, err := atom.binder.AuditSecret(&bind.CallOpts{}, atom.id)
	if err != nil {
		return [32]byte{}, err
	}
	atom.logger.Info(fmt.Sprintf("Audit success on ethereum blockchain secret=%s", base64.StdEncoding.EncodeToString(secret[:])))
	return secret, nil
}

// Audit an Atom swap by calling a function on ethereum
func (atom *ethSwapContractBinder) Audit() error {
	atom.logger.Info(fmt.Sprintf("Waiting for initiation on ethereum blockchain"))
	for {
		initiatable, err := atom.binder.Initiatable(&bind.CallOpts{}, atom.id)
		if err != nil {
			atom.logger.Error(err)
			return err
		}
		if !initiatable {
			break
		}
		time.Sleep(15 * time.Second)
	}
	auditReport, err := atom.binder.Audit(&bind.CallOpts{}, atom.id)
	if err != nil {
		atom.logger.Error(err)
		return err
	}
	if auditReport.Value.Cmp(atom.swap.Value) != 0 {
		atom.logger.Error(fmt.Errorf("Receive Value Mismatch Expected: %v Actual: %v", atom.swap.Value, auditReport.Value))
		return fmt.Errorf("Receive Value Mismatch Expected: %v Actual: %v", atom.swap.Value, auditReport.Value)
	}
	atom.logger.Info(fmt.Sprintf("Audit successful"))
	return nil
}

// Redeem an Atom swap by calling a function on ethereum
func (atom *ethSwapContractBinder) Redeem(secret [32]byte) error {
	atom.logger.Info("Redeeming the atomic swap")

	ctx, cancel := context.WithTimeout(context.Background(), 10*time.Minute)
	defer cancel()

	if err := atom.account.Transact(
		ctx,
		func() bool {
			redeemable, err := atom.binder.Redeemable(&bind.CallOpts{}, atom.id)
			if err != nil {
				return false
			}
			return redeemable
		},
		func(tops *bind.TransactOpts) (*types.Transaction, error) {
			tops.GasPrice = atom.swap.Fee
			tx, err := atom.binder.Redeem(tops, atom.id, secret)
			if err != nil {
				return nil, err
			}
			msg, _ := atom.account.FormatTransactionView("Redeemed the atomic swap on ERC20 blockchain", tx.Hash().String())
			atom.logger.Info(msg)
			return tx, nil
		},
		func() bool {
			refundable, err := atom.binder.Refundable(&bind.CallOpts{}, atom.id)
			if err != nil {
				return false
			}
			return !refundable
		},
		1,
	); err != nil && err != beth.ErrPreConditionCheckFailed {
		return err
	}
	return nil
}<|MERGE_RESOLUTION|>--- conflicted
+++ resolved
@@ -25,13 +25,8 @@
 }
 
 // NewETHSwapContractBinder returns a new Ethereum RequestAtom instance
-<<<<<<< HEAD
 func NewETHSwapContractBinder(account beth.Account, swap swap.Swap, logger logrus.FieldLogger) (swapper.Contract, error) {
-	swapperAddr, err := account.ReadAddress(fmt.Sprintf("Swapperd%s", swap.Token.Name))
-=======
-func NewETHSwapContractBinder(account beth.Account, swap foundation.Swap, logger logrus.FieldLogger) (swapper.Contract, error) {
 	swapperAddr, err := account.ReadAddress("SwapperdETH")
->>>>>>> 40b5f682
 	if err != nil {
 		return nil, err
 	}
