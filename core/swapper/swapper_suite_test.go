--- conflicted
+++ resolved
@@ -1,17 +1,10 @@
 package swapper_test
 
 import (
-<<<<<<< HEAD
-	. "github.com/onsi/ginkgo"
-	. "github.com/onsi/gomega"
-
-	"testing"
-=======
 	"testing"
 
 	. "github.com/onsi/ginkgo"
 	. "github.com/onsi/gomega"
->>>>>>> 376e03e6
 )
 
 func TestSwapper(t *testing.T) {
