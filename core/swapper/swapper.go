package swapper

import (
	"fmt"
	"time"

<<<<<<< HEAD
=======
	"github.com/republicprotocol/swapperd/foundation/blockchain"
	"github.com/republicprotocol/swapperd/foundation/swap"
>>>>>>> 8467e022
	"github.com/sirupsen/logrus"
	"golang.org/x/crypto/sha3"

	"github.com/republicprotocol/swapperd/foundation/swap"
)

var ErrSwapExpired = fmt.Errorf("swap expired")

type Storage interface {
<<<<<<< HEAD
	UpdateStatus(update swap.StatusUpdate) error

	PendingSwap(swap.SwapID) (swap.SwapBlob, error)

=======
	LoadCosts(id swap.SwapID) (blockchain.Cost, blockchain.Cost)
>>>>>>> 8467e022
	DeletePendingSwap(swap.SwapID) error
}

type Swapper interface {
	Run(done <-chan struct{}, swaps <-chan swap.SwapBlob, updates chan<- swap.ReceiptUpdate)
}

type Contract interface {
	Initiate() error

	Audit() error

	Redeem([32]byte) error

	AuditSecret() ([32]byte, error)

	Refund() error
	Cost() blockchain.Cost
}

type ContractBuilder interface {
	BuildSwapContracts(swap swap.SwapBlob, sendCost, receiveCost blockchain.Cost) (Contract, Contract, error)
}

type swapper struct {
	builder ContractBuilder
	storage Storage
	logger  logrus.FieldLogger
}

func New(builder ContractBuilder, storage Storage, logger logrus.FieldLogger) Swapper {
	return &swapper{
		builder: builder,
		storage: storage,
		logger:  logger,
	}
}

type Bootload struct {
	Password string
}

func (swapper *swapper) Run(done <-chan struct{}, swaps <-chan swap.SwapBlob, updates chan<- swap.ReceiptUpdate) {
	for {
		select {
		case <-done:
			return
		case blob, ok := <-swaps:
			if !ok {
				return
			}
			go swapper.swap(blob, updates)
		}
	}
}

func (swapper *swapper) swap(blob swap.SwapBlob, updates chan<- swap.ReceiptUpdate) {
	logger := swapper.logger.WithField("SwapID", blob.ID)

	sendCost, receiveCost := swapper.storage.LoadCosts(blob.ID)
	native, foreign, err := swapper.builder.BuildSwapContracts(blob, sendCost, receiveCost)
	if err != nil {
		logger.Error(err)
		return
	}
<<<<<<< HEAD

	if blob.Delay {
		password := blob.Password
		blob.Password = ""
		filledSwap, err := swapper.callback.DelayCallback(blob)
		if err != nil {
			logger.Error(err)
			return
		}
		blob = filledSwap
		blob.Password = password
	}

=======
>>>>>>> 8467e022
	if blob.ShouldInitiateFirst {
		swapper.initiate(blob, native, foreign, updates)
	} else {
		swapper.respond(blob, native, foreign, updates)
	}
}

<<<<<<< HEAD
func (swapper *swapper) initiate(blob swap.SwapBlob, native, foreign Contract, updates chan<- swap.StatusUpdate) {
=======
func (swapper *swapper) initiate(blob swap.SwapBlob, native, foreign Contract, updates chan<- swap.ReceiptUpdate) {
	swapStatus := swap.Inactive
	defer func() {
		updates <- swap.NewReceiptUpdate(blob.ID, func(receipt *swap.SwapReceipt) {
			receipt.Status = swapStatus
			receipt.SendCost = blockchain.CostToCostBlob(native.Cost())
			receipt.ReceiveCost = blockchain.CostToCostBlob(foreign.Cost())
		})
	}()
>>>>>>> 8467e022
	secret := sha3.Sum256(append([]byte(blob.Password), []byte(blob.ID)...))

	logger := swapper.logger.WithField("SwapID", blob.ID)
	if err := native.Initiate(); err != nil {
		swapper.handleResult(blob, false, updates, swap.Inactive, logger, err)
		return
	}
<<<<<<< HEAD
	if err := foreign.Audit(); err != nil {
=======

	swapStatus = swap.Initiated
	if err := foreign.Audit(); err != nil {
		swapStatus = swap.AuditFailed
		if err != ErrSwapExpired {
			swapper.handleResult(blob, true, updates)
			swapStatus = swap.Refunded
			return
		}
>>>>>>> 8467e022
		if err := native.Refund(); err != nil {
			swapper.handleResult(blob, false, updates, swap.AuditFailed, logger, err)
			return
		}
<<<<<<< HEAD
		swapper.handleResult(blob, true, updates, swap.Refunded, logger, nil)
		return
	}
=======
		return
	}

	swapStatus = swap.Audited
>>>>>>> 8467e022
	if err := foreign.Redeem(secret); err != nil {
		swapper.handleResult(blob, false, updates, swap.Audited, logger, err)
		return
	}
<<<<<<< HEAD
	swapper.handleResult(blob, true, updates, swap.Redeemed, logger, nil)
}

func (swapper *swapper) respond(blob swap.SwapBlob, native, foreign Contract, updates chan<- swap.StatusUpdate) {
	logger := swapper.logger.WithField("SwapID", blob.ID)
	if err := foreign.Audit(); err != nil {
		swapper.handleResult(blob, true, updates, swap.AuditFailed, logger, nil)
		return
	}
=======

	swapStatus = swap.Redeemed
	swapper.handleResult(blob, true, updates)
}

func (swapper *swapper) respond(blob swap.SwapBlob, native, foreign Contract, updates chan<- swap.ReceiptUpdate) {
	swapStatus := swap.Inactive
	defer func() {
		updates <- swap.NewReceiptUpdate(blob.ID, func(receipt *swap.SwapReceipt) {
			receipt.Status = swapStatus
			receipt.SendCost = blockchain.CostToCostBlob(native.Cost())
			receipt.ReceiveCost = blockchain.CostToCostBlob(foreign.Cost())
		})
	}()

	logger := swapper.logger.WithField("SwapID", blob.ID)
	if err := foreign.Audit(); err != nil {
		swapStatus = swap.AuditFailed
		swapper.handleResult(blob, true, updates)
		return
	}

	swapStatus = swap.Audited
>>>>>>> 8467e022
	if err := native.Initiate(); err != nil {
		swapper.handleResult(blob, false, updates, swap.Audited, logger, err)
		return
	}

<<<<<<< HEAD
=======
	swapStatus = swap.Initiated
>>>>>>> 8467e022
	secret, err := native.AuditSecret()
	if err != nil {
		if err != ErrSwapExpired {
			swapStatus = swap.Refunded
			swapper.handleResult(blob, true, updates)
			return
		}
		if err := native.Refund(); err != nil {
			swapper.handleResult(blob, false, updates, swap.Initiated, logger, err)
			return
		}
<<<<<<< HEAD
		swapper.handleResult(blob, true, updates, swap.Refunded, logger, nil)
=======
>>>>>>> 8467e022
		return
	}
	if err := foreign.Redeem(secret); err != nil {
		swapper.handleResult(blob, false, updates, swap.Initiated, logger, err)
		return
	}
<<<<<<< HEAD
	swapper.handleResult(blob, true, updates, swap.Redeemed, logger, nil)
}

func (swapper *swapper) handleResult(blob swap.SwapBlob, remove bool, updates chan<- swap.StatusUpdate, status int, logger logrus.FieldLogger, err error) {
	if err != nil {
		logger.Error(err)
	}
	update := swap.NewStatusUpdate(blob.ID, status)
	updates <- update
	if err := swapper.storage.UpdateStatus(update); err != nil {
		swapper.logger.Error(err)
	}

=======
	swapStatus = swap.Redeemed
	swapper.handleResult(blob, true, updates)
}

func (swapper *swapper) handleResult(blob swap.SwapBlob, remove bool, updates chan<- swap.ReceiptUpdate) {
>>>>>>> 8467e022
	if remove {
		if err := swapper.storage.DeletePendingSwap(blob.ID); err != nil {
			swapper.logger.Error(err)
		}
	} else {
		time.Sleep(5 * time.Minute)
		swapper.swap(blob, updates)
	}
}<|MERGE_RESOLUTION|>--- conflicted
+++ resolved
@@ -4,28 +4,16 @@
 	"fmt"
 	"time"
 
-<<<<<<< HEAD
-=======
 	"github.com/republicprotocol/swapperd/foundation/blockchain"
 	"github.com/republicprotocol/swapperd/foundation/swap"
->>>>>>> 8467e022
 	"github.com/sirupsen/logrus"
 	"golang.org/x/crypto/sha3"
-
-	"github.com/republicprotocol/swapperd/foundation/swap"
 )
 
 var ErrSwapExpired = fmt.Errorf("swap expired")
 
 type Storage interface {
-<<<<<<< HEAD
-	UpdateStatus(update swap.StatusUpdate) error
-
-	PendingSwap(swap.SwapID) (swap.SwapBlob, error)
-
-=======
 	LoadCosts(id swap.SwapID) (blockchain.Cost, blockchain.Cost)
->>>>>>> 8467e022
 	DeletePendingSwap(swap.SwapID) error
 }
 
@@ -35,13 +23,9 @@
 
 type Contract interface {
 	Initiate() error
-
 	Audit() error
-
 	Redeem([32]byte) error
-
 	AuditSecret() ([32]byte, error)
-
 	Refund() error
 	Cost() blockchain.Cost
 }
@@ -91,32 +75,13 @@
 		logger.Error(err)
 		return
 	}
-<<<<<<< HEAD
-
-	if blob.Delay {
-		password := blob.Password
-		blob.Password = ""
-		filledSwap, err := swapper.callback.DelayCallback(blob)
-		if err != nil {
-			logger.Error(err)
-			return
-		}
-		blob = filledSwap
-		blob.Password = password
-	}
-
-=======
->>>>>>> 8467e022
 	if blob.ShouldInitiateFirst {
 		swapper.initiate(blob, native, foreign, updates)
-	} else {
-		swapper.respond(blob, native, foreign, updates)
+		return
 	}
+	swapper.respond(blob, native, foreign, updates)
 }
 
-<<<<<<< HEAD
-func (swapper *swapper) initiate(blob swap.SwapBlob, native, foreign Contract, updates chan<- swap.StatusUpdate) {
-=======
 func (swapper *swapper) initiate(blob swap.SwapBlob, native, foreign Contract, updates chan<- swap.ReceiptUpdate) {
 	swapStatus := swap.Inactive
 	defer func() {
@@ -126,17 +91,14 @@
 			receipt.ReceiveCost = blockchain.CostToCostBlob(foreign.Cost())
 		})
 	}()
->>>>>>> 8467e022
 	secret := sha3.Sum256(append([]byte(blob.Password), []byte(blob.ID)...))
 
 	logger := swapper.logger.WithField("SwapID", blob.ID)
 	if err := native.Initiate(); err != nil {
-		swapper.handleResult(blob, false, updates, swap.Inactive, logger, err)
+		logger.Error(err)
+		swapper.handleResult(blob, false, updates)
 		return
 	}
-<<<<<<< HEAD
-	if err := foreign.Audit(); err != nil {
-=======
 
 	swapStatus = swap.Initiated
 	if err := foreign.Audit(); err != nil {
@@ -146,36 +108,20 @@
 			swapStatus = swap.Refunded
 			return
 		}
->>>>>>> 8467e022
 		if err := native.Refund(); err != nil {
-			swapper.handleResult(blob, false, updates, swap.AuditFailed, logger, err)
+			logger.Error(err)
+			swapper.handleResult(blob, false, updates)
 			return
 		}
-<<<<<<< HEAD
-		swapper.handleResult(blob, true, updates, swap.Refunded, logger, nil)
-		return
-	}
-=======
 		return
 	}
 
 	swapStatus = swap.Audited
->>>>>>> 8467e022
 	if err := foreign.Redeem(secret); err != nil {
-		swapper.handleResult(blob, false, updates, swap.Audited, logger, err)
+		logger.Error(err)
+		swapper.handleResult(blob, false, updates)
 		return
 	}
-<<<<<<< HEAD
-	swapper.handleResult(blob, true, updates, swap.Redeemed, logger, nil)
-}
-
-func (swapper *swapper) respond(blob swap.SwapBlob, native, foreign Contract, updates chan<- swap.StatusUpdate) {
-	logger := swapper.logger.WithField("SwapID", blob.ID)
-	if err := foreign.Audit(); err != nil {
-		swapper.handleResult(blob, true, updates, swap.AuditFailed, logger, nil)
-		return
-	}
-=======
 
 	swapStatus = swap.Redeemed
 	swapper.handleResult(blob, true, updates)
@@ -199,16 +145,13 @@
 	}
 
 	swapStatus = swap.Audited
->>>>>>> 8467e022
 	if err := native.Initiate(); err != nil {
-		swapper.handleResult(blob, false, updates, swap.Audited, logger, err)
+		logger.Error(err)
+		swapper.handleResult(blob, false, updates)
 		return
 	}
 
-<<<<<<< HEAD
-=======
 	swapStatus = swap.Initiated
->>>>>>> 8467e022
 	secret, err := native.AuditSecret()
 	if err != nil {
 		if err != ErrSwapExpired {
@@ -217,46 +160,28 @@
 			return
 		}
 		if err := native.Refund(); err != nil {
-			swapper.handleResult(blob, false, updates, swap.Initiated, logger, err)
+			logger.Error(err)
+			swapper.handleResult(blob, false, updates)
 			return
 		}
-<<<<<<< HEAD
-		swapper.handleResult(blob, true, updates, swap.Refunded, logger, nil)
-=======
->>>>>>> 8467e022
 		return
 	}
 	if err := foreign.Redeem(secret); err != nil {
-		swapper.handleResult(blob, false, updates, swap.Initiated, logger, err)
+		logger.Error(err)
+		swapper.handleResult(blob, false, updates)
 		return
 	}
-<<<<<<< HEAD
-	swapper.handleResult(blob, true, updates, swap.Redeemed, logger, nil)
-}
-
-func (swapper *swapper) handleResult(blob swap.SwapBlob, remove bool, updates chan<- swap.StatusUpdate, status int, logger logrus.FieldLogger, err error) {
-	if err != nil {
-		logger.Error(err)
-	}
-	update := swap.NewStatusUpdate(blob.ID, status)
-	updates <- update
-	if err := swapper.storage.UpdateStatus(update); err != nil {
-		swapper.logger.Error(err)
-	}
-
-=======
 	swapStatus = swap.Redeemed
 	swapper.handleResult(blob, true, updates)
 }
 
 func (swapper *swapper) handleResult(blob swap.SwapBlob, remove bool, updates chan<- swap.ReceiptUpdate) {
->>>>>>> 8467e022
 	if remove {
 		if err := swapper.storage.DeletePendingSwap(blob.ID); err != nil {
 			swapper.logger.Error(err)
 		}
-	} else {
-		time.Sleep(5 * time.Minute)
-		swapper.swap(blob, updates)
+		return
 	}
+	time.Sleep(5 * time.Minute)
+	swapper.swap(blob, updates)
 }