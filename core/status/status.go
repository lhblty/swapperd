--- conflicted
+++ resolved
@@ -2,12 +2,6 @@
 
 import (
 	"sync"
-<<<<<<< HEAD
-
-	"github.com/republicprotocol/swapperd/foundation/swap"
-)
-=======
->>>>>>> 8467e022
 
 	"github.com/republicprotocol/co-go"
 
@@ -23,7 +17,7 @@
 type Storage interface {
 	Receipts() ([]swap.SwapReceipt, error)
 	PutReceipt(receipt swap.SwapReceipt) error
-	UpdateReceipt(receiptUpdate swap.ReceiptUpdate) error
+	UpdateReceipt(id swap.SwapID, update func(receipt *swap.SwapReceipt)) error
 }
 type Statuses interface {
 	Run(done <-chan struct{}, swaps <-chan swap.SwapReceipt, updates <-chan swap.ReceiptUpdate, queries <-chan ReceiptQuery)
@@ -31,16 +25,6 @@
 
 type statuses struct {
 	mu       *sync.RWMutex
-<<<<<<< HEAD
-	receipts map[swap.SwapID]swap.SwapReceipt
-}
-
-func New() Statuses {
-	return &statuses{
-		mu:       new(sync.RWMutex),
-		receipts: map[swap.SwapID]swap.SwapReceipt{},
-	}
-=======
 	statuses map[swap.SwapID]swap.SwapReceipt
 	storage  Storage
 	logger   logrus.FieldLogger
@@ -48,7 +32,6 @@
 
 func New(storage Storage, logger logrus.FieldLogger) Statuses {
 	return &statuses{new(sync.RWMutex), map[swap.SwapID]swap.SwapReceipt{}, storage, logger}
->>>>>>> 8467e022
 }
 
 func (statuses *statuses) Run(done <-chan struct{}, receipts <-chan swap.SwapReceipt, updates <-chan swap.ReceiptUpdate, queries <-chan ReceiptQuery) {
@@ -70,27 +53,21 @@
 				return
 			}
 			statuses.set(receipt)
-<<<<<<< HEAD
-=======
 			go func() {
 				if err := statuses.storage.PutReceipt(receipt); err != nil {
 					statuses.logger.Error(err)
 				}
 			}()
->>>>>>> 8467e022
 		case update, ok := <-updates:
 			if !ok {
 				return
 			}
 			statuses.update(update)
-<<<<<<< HEAD
-=======
 			go func() {
-				if err := statuses.storage.UpdateReceipt(update); err != nil {
+				if err := statuses.storage.UpdateReceipt(update.ID, update.Update); err != nil {
 					statuses.logger.Error(err)
 				}
 			}()
->>>>>>> 8467e022
 		case query, ok := <-queries:
 			if !ok {
 				return
@@ -102,33 +79,6 @@
 	}
 }
 
-<<<<<<< HEAD
-func (statuses statuses) get() map[swap.SwapID]swap.SwapReceipt {
-	statuses.mu.RLock()
-	defer statuses.mu.RUnlock()
-
-	receipts := make(map[swap.SwapID]swap.SwapReceipt, len(statuses.receipts))
-	for id, status := range statuses.receipts {
-		receipts[id] = status
-	}
-	return receipts
-}
-
-func (statuses statuses) set(status swap.SwapReceipt) {
-	statuses.mu.Lock()
-	defer statuses.mu.Unlock()
-
-	statuses.receipts[status.ID] = status
-}
-
-func (statuses statuses) update(status swap.StatusUpdate) {
-	statuses.mu.Lock()
-	defer statuses.mu.Unlock()
-
-	statusObj := statuses.receipts[status.ID]
-	statusObj.Status = status.Code
-	statuses.receipts[status.ID] = statusObj
-=======
 func (statuses *statuses) get() map[swap.SwapID]swap.SwapReceipt {
 	statuses.mu.RLock()
 	defer statuses.mu.RUnlock()
@@ -151,5 +101,4 @@
 	receipt := statuses.statuses[update.ID]
 	update.Update(&receipt)
 	statuses.statuses[update.ID] = receipt
->>>>>>> 8467e022
 }