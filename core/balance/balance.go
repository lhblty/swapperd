--- conflicted
+++ resolved
@@ -55,14 +55,10 @@
 				return
 			}
 			go func() {
-<<<<<<< HEAD
 				select {
-				case query.Response <- balances.read():
+				case query.Responder <- balances.read():
 				case <-done:
 				}
-=======
-				query.Responder <- balances.read()
->>>>>>> 8467e022
 			}()
 		}
 	}
