package balance

import (
	"sync"
	"time"

<<<<<<< HEAD
	"github.com/republicprotocol/swapperd/foundation"

=======
	"github.com/republicprotocol/swapperd/foundation/blockchain"
>>>>>>> 5c152f58
	"github.com/sirupsen/logrus"
)

type Blockchain interface {
	Balances() (map[blockchain.TokenName]blockchain.Balance, error)
}

type BalanceQuery struct {
	Response chan<- map[blockchain.TokenName]blockchain.Balance
}

type Balances interface {
	Run(done <-chan struct{}, queries <-chan BalanceQuery)
}

type balances struct {
	mu              *sync.RWMutex
	updateFrequency time.Duration
	balanceMap      map[blockchain.TokenName]blockchain.Balance
	logger          logrus.FieldLogger
	blockchain      Blockchain
}

<<<<<<< HEAD
func New(updateFrequency time.Duration, blockchain Blockchain, logger logrus.FieldLogger) Balances {
	return &balances{
		mu:              new(sync.RWMutex),
		updateFrequency: updateFrequency,
		balanceMap:      map[foundation.TokenName]foundation.Balance{},
		logger:          logger,
		blockchain:      blockchain,
	}
=======
func New(updateFrequency time.Duration, bc Blockchain, logger logrus.FieldLogger) Balances {
	return &balances{new(sync.RWMutex), updateFrequency, map[blockchain.TokenName]blockchain.Balance{}, logger, bc}
>>>>>>> 5c152f58
}

func (balances *balances) Run(done <-chan struct{}, queries <-chan BalanceQuery) {
	ticker := time.NewTicker(balances.updateFrequency)
	defer ticker.Stop()
	go balances.update()

	for {
		select {
		case <-done:
			return
		case <-ticker.C:
			go balances.update()
		case query, ok := <-queries:
			if !ok {
				return
			}
			go func() {
				select {
				case query.Response <- balances.read():
				case <-done:
				}
			}()
		}
	}
}

func (balances *balances) update() {
	balanceMap, err := balances.blockchain.Balances()
	if err != nil {
		balances.logger.Errorf("cannot update balances: %v", err)
		return
	}
	balances.mu.Lock()
	defer balances.mu.Unlock()

	balances.balanceMap = copyBalanceMap(balanceMap)
}

func (balances *balances) read() map[blockchain.TokenName]blockchain.Balance {
	balances.mu.RLock()
	defer balances.mu.RUnlock()

	return copyBalanceMap(balances.balanceMap)
}

func copyBalanceMap(balance map[foundation.TokenName]foundation.Balance) map[foundation.TokenName]foundation.Balance {
	copied := map[foundation.TokenName]foundation.Balance{}
	for i, j := range balance {
		copied[i] = j
	}
	return copied
}<|MERGE_RESOLUTION|>--- conflicted
+++ resolved
@@ -4,12 +4,7 @@
 	"sync"
 	"time"
 
-<<<<<<< HEAD
-	"github.com/republicprotocol/swapperd/foundation"
-
-=======
 	"github.com/republicprotocol/swapperd/foundation/blockchain"
->>>>>>> 5c152f58
 	"github.com/sirupsen/logrus"
 )
 
@@ -33,19 +28,14 @@
 	blockchain      Blockchain
 }
 
-<<<<<<< HEAD
-func New(updateFrequency time.Duration, blockchain Blockchain, logger logrus.FieldLogger) Balances {
+func New(updateFrequency time.Duration, bc Blockchain, logger logrus.FieldLogger) Balances {
 	return &balances{
 		mu:              new(sync.RWMutex),
 		updateFrequency: updateFrequency,
-		balanceMap:      map[foundation.TokenName]foundation.Balance{},
+		balanceMap:      map[blockchain.TokenName]blockchain.Balance{},
 		logger:          logger,
-		blockchain:      blockchain,
+		blockchain:      bc,
 	}
-=======
-func New(updateFrequency time.Duration, bc Blockchain, logger logrus.FieldLogger) Balances {
-	return &balances{new(sync.RWMutex), updateFrequency, map[blockchain.TokenName]blockchain.Balance{}, logger, bc}
->>>>>>> 5c152f58
 }
 
 func (balances *balances) Run(done <-chan struct{}, queries <-chan BalanceQuery) {
@@ -92,8 +82,8 @@
 	return copyBalanceMap(balances.balanceMap)
 }
 
-func copyBalanceMap(balance map[foundation.TokenName]foundation.Balance) map[foundation.TokenName]foundation.Balance {
-	copied := map[foundation.TokenName]foundation.Balance{}
+func copyBalanceMap(balance map[blockchain.TokenName]blockchain.Balance) map[blockchain.TokenName]blockchain.Balance {
+	copied := map[blockchain.TokenName]blockchain.Balance{}
 	for i, j := range balance {
 		copied[i] = j
 	}
