--- conflicted
+++ resolved
@@ -36,23 +36,17 @@
 }
 
 var (
-<<<<<<< HEAD
 	TokenBTC  = Token{BTC, Bitcoin}
 	TokenETH  = Token{ETH, Ethereum}
 	TokenWBTC = Token{WBTC, Ethereum}
-=======
-	TokenBTC  = Token{TokenName("BTC"), Bitcoin}
-	TokenETH  = Token{TokenName("ETH"), Ethereum}
-	TokenWBTC = Token{TokenName("WBTC"), Ethereum}
-	TokenREN  = Token{TokenName("REN"), Ethereum}
-	TokenDGX  = Token{TokenName("DGX"), Ethereum}
-	TokenZRX  = Token{TokenName("ZRX"), Ethereum}
-	TokenOMG  = Token{TokenName("OMG"), Ethereum}
-	TokenTUSD = Token{TokenName("TUSD"), Ethereum}
-	TokenDAI  = Token{TokenName("DAI"), Ethereum}
-	TokenUSDC = Token{TokenName("USDC"), Ethereum}
-	TokenGUSD = Token{TokenName("GUSD"), Ethereum}
->>>>>>> 376e03e6
+	TokenREN  = Token{REN, Ethereum}
+	TokenDGX  = Token{DGX, Ethereum}
+	TokenZRX  = Token{ZRX, Ethereum}
+	TokenOMG  = Token{OMG, Ethereum}
+	TokenTUSD = Token{DAI, Ethereum}
+	TokenDAI  = Token{USDC, Ethereum}
+	TokenUSDC = Token{GUSD, Ethereum}
+	TokenGUSD = Token{TUSD, Ethereum}
 )
 
 func (token Token) String() string {
