package main

import (
	"bufio"
	"encoding/hex"
	"flag"
	"fmt"
	"os"
	"os/exec"
	"strings"

	"github.com/republicprotocol/renex-swapper-go/driver/config"

	"github.com/republicprotocol/renex-swapper-go/driver/keystore"
	"github.com/republicprotocol/renex-swapper-go/utils"
)

func main() {
	home := utils.GetHome()
	loc := flag.String("loc", home+"/.swapper", "Location of the swapper's home directory")
	repNet := flag.String("network", "mainnet", "Which republic protocol network to use")
	passphrase := flag.String("passphrase", "", "Passphrase to encrypt your key files")

	flag.Parse()

	cmd := exec.Command("mkdir", "-p", *loc)
	if err := cmd.Run(); err != nil {
		panic(err)
	}

	cfg, err := config.New(*loc, *repNet)
	if err != nil {
		panic(err)
	}
	if err := keystore.GenerateFile(cfg, *passphrase); err != nil {
		panic(err)
	}
	addr := readAddress()
	cfg.AuthorizedAddresses = []string{addr}
	config.SaveToFile(fmt.Sprintf("%s/config-%s.json", *loc, *repNet), cfg)
}

func readAddress() string {
	reader := bufio.NewReader(os.Stdin)
	fmt.Print("Enter your RenEx Ethereum address: ")
	text, err := reader.ReadString('\n')
	if err != nil {
		panic(err)
	}
	addr := strings.TrimSpace(text)
	if len(addr) == 42 && addr[:2] == "0x" {
		addr = addr[2:]
	}
<<<<<<< HEAD
	addrBytes, err := hex.DecodeString(addr)
	if err != nil || len(addrBytes) != 20 {
=======
	if len(addr) != 40 {
		fmt.Println("Please enter a valid Ethereum address")
		return readAddress()
	}
	_, err = hex.DecodeString(addr)
	if err != nil {
>>>>>>> aec52430
		fmt.Println("Please enter a valid Ethereum address")
		return readAddress()
	}
	return "0x" + addr
}<|MERGE_RESOLUTION|>--- conflicted
+++ resolved
@@ -51,17 +51,8 @@
 	if len(addr) == 42 && addr[:2] == "0x" {
 		addr = addr[2:]
 	}
-<<<<<<< HEAD
 	addrBytes, err := hex.DecodeString(addr)
 	if err != nil || len(addrBytes) != 20 {
-=======
-	if len(addr) != 40 {
-		fmt.Println("Please enter a valid Ethereum address")
-		return readAddress()
-	}
-	_, err = hex.DecodeString(addr)
-	if err != nil {
->>>>>>> aec52430
 		fmt.Println("Please enter a valid Ethereum address")
 		return readAddress()
 	}
