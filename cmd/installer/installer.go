package main

import (
	"bufio"
<<<<<<< HEAD
=======
	"bytes"
	"encoding/hex"
>>>>>>> 5a3f59d7
	"flag"
	"fmt"
	"github.com/republicprotocol/renex-swapper-go/driver/config"
	"os"
	"os/exec"
	"strings"

	"github.com/republicprotocol/renex-swapper-go/driver/keystore"
<<<<<<< HEAD
=======
	"github.com/republicprotocol/renex-swapper-go/utils"
	"golang.org/x/crypto/ssh/terminal"
>>>>>>> 5a3f59d7
)

func main() {
	home := utils.GetHome()
	loc := flag.String("loc", home+"/.swapper", "Location of the swapper's home directory")
<<<<<<< HEAD
	repNet := flag.String("network", "testnet", "Which republic protocol network to use")
	passphrase := flag.String("passphrase", "", "Passphrase to encrypt your key files")

=======
	repNet := flag.String("network", "mainnet", "Which republic protocol network to use")
>>>>>>> 5a3f59d7
	flag.Parse()

	cmd := exec.Command("mkdir", "-p", *loc)
	if err := cmd.Run(); err != nil {
		panic(err)
	}
<<<<<<< HEAD
	cfg ,err  := config.New(*loc, *repNet)
	if err != nil {
		panic(err)
	}
	if err := keystore.GenerateFile(cfg, *passphrase); err != nil {
=======
	cfg, err := config.New(*loc, *repNet)
	if err != nil {
		panic(err)
	}
	fmt.Println("The following passphrase is used to encrypt your keystore files")
	passphrase := readPassphrase()
	if err := keystore.GenerateFile(cfg, passphrase); err != nil {
>>>>>>> 5a3f59d7
		panic(err)
	}
	addr := readAddress()
	cfg.AuthorizedAddresses = []string{addr}
	config.SaveToFile(fmt.Sprintf("%s/config-%s.json", *loc, *repNet), cfg)
}

func readAddress() string {
	reader := bufio.NewReader(os.Stdin)
	fmt.Print("Enter your RenEx Ethereum address: ")
	text, err := reader.ReadString('\n')
	if err != nil {
		panic(err)
	}
	addr := strings.Trim(text, "\r\n")
	if len(addr) == 42 && addr[:2] == "0x" {
		addr = addr[2:]
	}
	addrBytes, err := hex.DecodeString(addr)
	if err != nil || len(addrBytes) == 40 {
		fmt.Println("Please enter a valid Ethereum address")
		return readAddress()
	}
	return addr
<<<<<<< HEAD
=======
}

func readPassphrase() string {
	fmt.Print("Passphrase: ")
	bytePassphrase, err := terminal.ReadPassword(0)
	if err != nil {
		panic(err)
	}
	fmt.Println()
	fmt.Print("Reenter passphrase: ")
	bytePassphraseReenter, err := terminal.ReadPassword(0)
	if err != nil {
		panic(err)
	}
	fmt.Println()
	if bytes.Compare(bytePassphrase, bytePassphraseReenter) != 0 {
		fmt.Println("\nPassphrase mismatch, please try again")
		return readPassphrase()
	}
	return strings.Trim(string(bytePassphrase), "\r\n")
>>>>>>> 5a3f59d7
}<|MERGE_RESOLUTION|>--- conflicted
+++ resolved
@@ -2,11 +2,7 @@
 
 import (
 	"bufio"
-<<<<<<< HEAD
-=======
-	"bytes"
 	"encoding/hex"
->>>>>>> 5a3f59d7
 	"flag"
 	"fmt"
 	"github.com/republicprotocol/renex-swapper-go/driver/config"
@@ -15,44 +11,27 @@
 	"strings"
 
 	"github.com/republicprotocol/renex-swapper-go/driver/keystore"
-<<<<<<< HEAD
-=======
 	"github.com/republicprotocol/renex-swapper-go/utils"
-	"golang.org/x/crypto/ssh/terminal"
->>>>>>> 5a3f59d7
 )
 
 func main() {
 	home := utils.GetHome()
 	loc := flag.String("loc", home+"/.swapper", "Location of the swapper's home directory")
-<<<<<<< HEAD
 	repNet := flag.String("network", "testnet", "Which republic protocol network to use")
 	passphrase := flag.String("passphrase", "", "Passphrase to encrypt your key files")
 
-=======
-	repNet := flag.String("network", "mainnet", "Which republic protocol network to use")
->>>>>>> 5a3f59d7
 	flag.Parse()
 
 	cmd := exec.Command("mkdir", "-p", *loc)
 	if err := cmd.Run(); err != nil {
 		panic(err)
 	}
-<<<<<<< HEAD
+
 	cfg ,err  := config.New(*loc, *repNet)
 	if err != nil {
 		panic(err)
 	}
 	if err := keystore.GenerateFile(cfg, *passphrase); err != nil {
-=======
-	cfg, err := config.New(*loc, *repNet)
-	if err != nil {
-		panic(err)
-	}
-	fmt.Println("The following passphrase is used to encrypt your keystore files")
-	passphrase := readPassphrase()
-	if err := keystore.GenerateFile(cfg, passphrase); err != nil {
->>>>>>> 5a3f59d7
 		panic(err)
 	}
 	addr := readAddress()
@@ -77,27 +56,4 @@
 		return readAddress()
 	}
 	return addr
-<<<<<<< HEAD
-=======
 }
-
-func readPassphrase() string {
-	fmt.Print("Passphrase: ")
-	bytePassphrase, err := terminal.ReadPassword(0)
-	if err != nil {
-		panic(err)
-	}
-	fmt.Println()
-	fmt.Print("Reenter passphrase: ")
-	bytePassphraseReenter, err := terminal.ReadPassword(0)
-	if err != nil {
-		panic(err)
-	}
-	fmt.Println()
-	if bytes.Compare(bytePassphrase, bytePassphraseReenter) != 0 {
-		fmt.Println("\nPassphrase mismatch, please try again")
-		return readPassphrase()
-	}
-	return strings.Trim(string(bytePassphrase), "\r\n")
->>>>>>> 5a3f59d7
-}